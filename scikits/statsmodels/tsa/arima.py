import numpy as np
from scikits.statsmodels.tools.decorators import (cache_readonly,
        cache_writable, resettable_cache)
from scipy import optimize
from numpy import dot, identity, kron, log, zeros, pi, exp, eye, abs, empty
from numpy.linalg import inv, pinv
<<<<<<< HEAD
from scikits.statsmodels.tools import add_constant
from scikits.statsmodels.model import (LikelihoodModel, LikelihoodModelResults,
                                        GenericLikelihoodModel)
from scikits.statsmodels.regression import yule_walker, GLS
=======
from scikits.statsmodels.tools.tools import add_constant
from scikits.statsmodels.base.model import (LikelihoodModel,
        LikelihoodModelResults, GenericLikelihoodModel)
from scikits.statsmodels.regression.linear_model import yule_walker, GLS
>>>>>>> dba9296d
from tsatools import lagmat
from var import AR
from scikits.statsmodels.sandbox.regression.numdiff import approx_fprime, \
        approx_hess, approx_hess_cs
from kalmanf import KalmanFilter
from scipy.stats import t
from scipy.signal import lfilter
try:
    from kalmanf import kalman_loglike
    fast_kalman = 1
except:
    fast_kalman = 0

class ARMA(GenericLikelihoodModel):
    """
    ARMA model wrapper

    Parameters
    ----------
    endog : array-like
        The endogenous variable.
    exog : array-like, optional
        An optional arry of exogenous variables.
    """
    def __init__(self, endog, exog=None):
        super(ARMA, self).__init__(endog, exog)
        if exog is not None:
            k = exog.shape[1]  # number of exogenous variables, incl. const.
        else:
            k = 0

    def _fit_start_params(self, order):
        """
        Get starting parameters for fit.

        Parameters
        ----------
        order : iterable
            (p,q,k) - AR lags, MA lags, and number of exogenous variables
            including the constant.

        Returns
        -------
        start_params : array
            A first guess at the starting parameters.

        Notes
        -----
        If necessary, fits an AR process with the laglength selected according to        best BIC.  Obtain the residuals.  Then fit an ARMA(p,q) model via OLS
        using these residuals for a first approximation.  Uses a separate OLS
        regression to find the coefficients of exogenous variables.

        References
        ----------
        Hannan, E.J. and Rissanen, J.  1982.  "Recursive estimation of mixed
            autoregressive-moving average order."  `Biometrika`.  69.1.
        """
        p,q,k = order
        start_params = zeros((p+q+k))
        endog = self.endog.copy() # copy because overwritten
        exog = self.exog
        if k != 0:
            ols_params = GLS(endog, exog).fit().params
            start_params[:k] = ols_params
            endog -= np.dot(exog, ols_params).squeeze()
        if q != 0:
            if p != 0:
                armod = AR(endog).fit(ic='bic', trend='nc')
                arcoefs_tmp = armod.params
                p_tmp = armod.laglen
                resid = endog[p_tmp:] - np.dot(lagmat(endog, p_tmp,
                                trim='both'), arcoefs_tmp)
                X = np.column_stack((lagmat(endog,p,'both')[p_tmp+(q-p):],
                    lagmat(resid,q,'both'))) # stack ar lags and resids
                coefs = GLS(endog[p_tmp+q:], X).fit().params
                start_params[k:k+p+q] = coefs
            else:
                start_params[k+p:k+p+q] = yule_walker(endog, order=q)[0]
        if q==0 and p != 0:
            arcoefs = yule_walker(endog, order=p)[0]
            start_params[k:k+p] = arcoefs
        return start_params

    def score(self, params):
        """
        Compute the score function at params.

        Notes
        -----
        This is a numerical approximation.
        """
        loglike = self.loglike
        if self.transparams:
            params = self._invtransparams(params)
#        return approx_fprime(params, loglike, epsilon=1e-5)
        return approx_fprime_cs(params, loglike, epsilon=1e-5)

    def hessian(self, params):
        """
        Compute the Hessian at params,

        Notes
        -----
        This is a numerical approximation.
        """
        loglike = self.loglike
        if self.transparams:
            params = self._invtransparams(params)
#        return approx_hess_cs(params, loglike, epsilon=1e-5)
        return approx_hess(params, loglike, epsilon=1e-5)

    def _transparams(self, params):
        """
        Transforms params to induce stationarity/invertability.

        Reference
        ---------
        Jones(1980)
        """
        p,q,k = self.p, self.q, self.k
        newparams = np.zeros_like(params)

        # just copy exogenous parameters
        if k != 0:
            newparams[:k] = params[:k]

        # AR Coeffs
        if p != 0:
            newparams[k:k+p] = ((1-exp(-params[k:k+p]))/\
                                    (1+exp(-params[k:k+p]))).copy()
            tmp = ((1-exp(-params[k:k+p]))/(1+exp(-params[k:k+p]))).copy()

            # levinson-durbin to get pacf
            for j in range(1,p):
                a = newparams[k+j]
                for kiter in range(j):
                    tmp[kiter] -= a * newparams[k+j-kiter-1]
                newparams[k:k+j] = tmp[:j]

        # MA Coeffs
        if q != 0:
            newparams[k+p:] = ((1-exp(-params[k+p:k+p+q]))/\
                             (1+exp(-params[k+p:k+p+q]))).copy()
            tmp = ((1-exp(-params[k+p:k+p+q]))/\
                        (1+exp(-params[k+p:k+p+q]))).copy()

            # levinson-durbin to get macf
            for j in range(1,q):
                b = newparams[k+p+j]
                for kiter in range(j):
                    tmp[kiter] += b * newparams[k+p+j-kiter-1]
                newparams[k+p:k+p+j] = tmp[:j]
        return newparams

    def _invtransparams(self, start_params):
        """
        Inverse of the Jones reparameterization
        """
        p,q,k = self.p, self.q, self.k
        newparams = start_params.copy()
        arcoefs = newparams[k:k+p]
        macoefs = newparams[k+p:]
        # AR coeffs
        if p != 0:
            tmp = arcoefs.copy()
            for j in range(p-1,0,-1):
                a = arcoefs[j]
                for kiter in range(j):
                    tmp[kiter] = (arcoefs[kiter]+a*arcoefs[j-kiter-1])/(1-a**2)
                arcoefs[:j] = tmp[:j]
            invarcoefs = -log((1-arcoefs)/(1+arcoefs))
            newparams[k:k+p] = invarcoefs
        # MA coeffs
        if q != 0:
            tmp = macoefs.copy()
            for j in range(q-1,0,-1):
                b = macoefs[j]
                for kiter in range(j):
                    tmp[kiter] = (macoefs[kiter]-b *macoefs[j-kiter-1])/(1-b**2)
                macoefs[:j] = tmp[:j]
            invmacoefs = -log((1-macoefs)/(1+macoefs))
            newparams[k+p:k+p+q] = invmacoefs
        return newparams

    def loglike_kalman(self, params):
        """
        Compute exact loglikelihood for ARMA(p,q) model using the Kalman Filter.
        """
        return KalmanFilter.loglike(params, self)

    def loglike_css(self, params):
        """
        Conditional Sum of Squares likelihood function.
        """
        p = self.p
        q = self.q
        k = self.k
        y = self.endog.copy().astype(params.dtype)
        nobs = self.nobs
        # how to handle if empty?
        if self.transparams:
            newparams = self._transparams(params)
        else:
            newparams = params
        if k > 0:
            y -= dot(self.exog, newparams[:k])
# the order of p determines how many zeros errors to set for lfilter
        b,a = np.r_[1,-newparams[k:k+p]], np.r_[1,newparams[k+p:]]
        zi = np.zeros((max(p,q)), dtype=params.dtype)
        for i in range(p):
            zi[i] = sum(-b[:i+1][::-1] * y[:i+1])
        errors = lfilter(b,a, y, zi=zi)[0][p:]

        ssr = np.dot(errors,errors)
#        sigma2 = ssr/(nobs-2*p) # 2 times p because we drop p observations then
#                                # est. p more
        sigma2 = ssr/(nobs-p)  # not 2 times because gretl doesn't?
        self.sigma2 = sigma2
        llf = -(nobs-p)/2.*(log(2*pi) + log(sigma2)) - ssr/(2*sigma2)
        return llf

    def fit(self, order, start_params=None, trend='c', method = "css-mle",
            transparams=True, solver=None, maxiter=35, full_output=1,
            disp=1, callback=None, **kwargs):
        """
        Fits ARMA(p,q) model using exact maximum likelihood via Kalman filter.

        Parameters
        ----------
        start_params : array-like, optional
            Starting parameters for ARMA(p,q).  If None, the default is given
            by ARMA._fit_start_params.  See there for more information.
        transparams : bool, optional
            Whehter or not to transform the parameters to ensure stationarity.
            Uses the transformation suggested in Jones (1980).  If False,
            no checking for stationarity or invertibility is done.
        method : str {'css-mle','mle','css'}
            This is the loglikelihood to maximize.  If "css-mle", the conditional
            sum of squares likelihood is maximized and its values are used as
            starting values for the computation of the exact likelihood via the
            Kalman filter.  If "mle", the exact likelihood is maximized via the
            Kalman Filter.  If "css" the conditional sum of squares likelihood
            is maximized.  All three methods use `start_params` as starting
            parameters.  See above for more information.
        trend : str {'c','nc'}
            Whehter to include a constant or not.  'c' includes constant,
            'nc' no constant.
        solver : str or None, optional
            Solver to be used.  The default is 'l_bfgs' (limited memory Broyden-
            Fletcher-Goldfarb-Shanno).  Other choices are 'bfgs', 'newton'
            (Newton-Raphson), 'nm' (Nelder-Mead), 'cg' - (conjugate gradient),
            'ncg' (non-conjugate gradient), and 'powell'.
            The limited memory BFGS uses m=30 to approximate the Hessian,
            projected gradient tolerance of 1e-7 and factr = 1e3.  These
            cannot currently be changed for l_bfgs.  See notes for more
            information.
        maxiter : int, optional
            The maximum number of function evaluations. Default is 35.
        tol : float
            The convergence tolerance.  Default is 1e-08.
        full_output : bool, optional
            If True, all output from solver will be available in
            the Results object's mle_retvals attribute.  Output is dependent
            on the solver.  See Notes for more information.
        disp : bool, optional
            If True, convergence information is printed.  For the default
            l_bfgs_b solver, disp controls the frequency of the output during
            the iterations. disp < 0 means no output in this case.
        callback : function, optional
            Called after each iteration as callback(xk) where xk is the current
            parameter vector.
        kwargs
            See Notes for keyword arguments that can be passed to fit.

        Returns
        -------
        ARMAResults class

        See also
        --------
        scikits.statsmodels.model.LikelihoodModel.fit for more information
        on using the solvers.

        Notes
        ------
        The below is the docstring from
        scikits.statsmodels.LikelihoodModel.fit
        """
        # enforce invertibility
        self.transparams = transparams

        self.method = method.lower()

        # get model order
        p,q = map(int,order)
        r = max(p,q+1)
        self.p = p
        self.q = q
        self.r = r
        endog = self.endog
        exog = self.exog

        # handle exogenous variables
        if exog is None and trend == 'c':   # constant only
            exog = np.ones((len(endog),1))
        elif exog is not None and trend == 'c': # constant plus exogenous
            exog = add_constant(exog, prepend=True)
        elif exog is not None and trend == 'nc':
            # make sure it's not holding constant from last run
            if exog.var() == 0:
                exog = None
        if exog is not None:    # exog only
            k = exog.shape[1]
        else:   # no exogenous variables
            k = 0
            exog = None # set back so can rerun model
        self.exog = exog    # overwrites original exog from __init__
        self.k = k


        # choose objective function
        if method.lower() in ['mle','css-mle']:
            loglike = lambda params: -self.loglike_kalman(params)
            self.loglike = self.loglike_kalman
        if method.lower() == 'css':
            loglike = lambda params: -self.loglike_css(params)
            self.loglike = self.loglike_css

        if start_params is not None:
            start_params = np.asarray(start_params)

        else:
            if method.lower() != 'css-mle': # use Hannan-Rissanen start_params
                start_params = self._fit_start_params((p,q,k))
            else:   # use Hannan-Rissanen to get CSS start_params
                func = lambda params: -self.loglike_css(params)
                #start_params = [.1]*(p+q+k) # different one for k?
                start_params = self._fit_start_params((p,q,k))
                if transparams:
                    start_params = self._invtransparams(start_params)
                bounds = [(None,)*2]*(p+q+k)
                mlefit = optimize.fmin_l_bfgs_b(func, start_params,
                            approx_grad=True, m=12, pgtol=1e-7, factr=1e3,
                            bounds = bounds, iprint=-1)
                start_params = self._transparams(mlefit[0])

        if transparams: # transform initial parameters to ensure invertibility
            start_params = self._invtransparams(start_params)

        if solver is None:  # use default limited memory bfgs
            bounds = [(None,)*2]*(p+q+k)
            mlefit = optimize.fmin_l_bfgs_b(loglike, start_params,
                    approx_grad=True, m=12, pgtol=1e-8, factr=1e2,
                    bounds=bounds, iprint=disp)
            self.mlefit = mlefit
            params = mlefit[0]

        else:   # call the solver from LikelihoodModel
            mlefit = super(ARMA, self).fit(start_params, method=solver,
                        maxiter=maxiter, full_output=full_output, disp=disp,
                        callback = callback, **kwargs)
            self.mlefit = mlefit
            params = mlefit.params

        if transparams: # transform parameters back
            params = self._transparams(params)

        self.transparams = False # set to false so methods don't expect transf.

        normalized_cov_params = None

        return ARMAResults(self, params, normalized_cov_params)

    fit.__doc__ += LikelihoodModel.fit.__doc__


class ARMAResults(LikelihoodModelResults):
    """
    Class to hold results from fitting an ARMA model.
    """
    _cache = {}

    def __init__(self, model, params, normalized_cov_params=None, scale=1.):
        super(ARMAResults, self).__init__(model, params, normalized_cov_params,
                scale)
        self.sigma2 = model.sigma2
        self.nobs = model.nobs
        self.k = model.k
        self.p = model.p
        self.q = model.q
        self._cache = resettable_cache()

    @cache_readonly
    def arroots(self):
        return np.roots(np.r_[1,-self.arparams])**-1

    @cache_readonly
    def maroots(self):
        return np.roots(np.r_[1,self.maparams])**-1

#    @cache_readonly
#    def arfreq(self):
#        return (np.log(arroots/abs(arroots))/(2j*pi)).real

#NOTE: why don't root finding functions work well?
#    @cache_readonly
#    def mafreq(eslf):
#        return


    @cache_readonly
    def arparams(self):
        k = self.k
        return self.params[k:k+self.p]

    @cache_readonly
    def maparams(self):
        k = self.k
        p = self.p
        return self.params[k+p:]

    @cache_readonly
    def llf(self):
        #TODO: needs to carry a method attribute to see which one to use
        return self.model.loglike(self.params)

    @cache_readonly
    def bse(self):
        #TODO: see note above
        if not fast_kalman or self.model.method == "css":
            return np.sqrt(np.diag(-inv(approx_hess_cs(self.params,
                self.model.loglike, epsilon=1e-5))))
        else:
            return np.sqrt(np.diag(-inv(approx_hess(self.params,
                self.model.loglike, epsilon=1e-3)[0])))


    def cov_params(self): # add scale argument?
        func = self.model.loglike
        x0 = self.params
        if not fast_kalman or self.model.method == "css":
            return -inv(approx_hess_cs(x0, func))
        else:
            return -inv(approx_hess(x0, func, epsilon=1e-3)[0])

    def t(self):    # overwrites t() because there is no cov_params
        return self.params/self.bse

    @cache_readonly
    def aic(self):
        return -2*self.llf + 2*(self.q+self.p+self.k+1)

    @cache_readonly
    def bic(self):
        nobs = self.nobs
        p = self.p
        if self.model.method == "css":
            nobs -= p
        return -2*self.llf + np.log(nobs)*(self.q+p+self.k+1)

    @cache_readonly
    def hqic(self):
        nobs = self.nobs
        if self.model.method == "css":
            nobs -= self.p
        return -2*self.llf + 2*(self.q+self.p+self.k+1)*np.log(np.log(nobs))

    @cache_readonly
    def fittedvalues(self):
        model = self.model
        endog = model.endog.copy()
        p = self.p
        exog = model.exog # this is a copy
        if exog is not None:
            if model.method == "css" and p > 0:
                exog = exog[p:]
        if model.method == "css" and p > 0:
            endog = endog[p:]
        fv = endog - self.resid
        # add deterministic part back in
        k = self.k
#TODO: this needs to be commented out for MLE with constant

#        if k != 0:
#            fv += dot(exog, self.params[:k])
        return fv

#TODO: make both of these get errors into functions or methods?
    @cache_readonly
    def resid(self):
        model = self.model
        params = self.params
        y = model.endog.copy()

        #demean for exog != None
        k = model.k
        if k > 0:
            y -= dot(model.exog, params[:k])

        r = model.r
        p = model.p
        q = model.q

        if self.model.method != "css":
            #TODO: move get errors to cython-ized Kalman filter
            nobs = self.nobs

            Z_mat = KalmanFilter.Z(r)
            m = Z_mat.shape[1]
            R_mat = KalmanFilter.R(params, r, k, q, p)
            T_mat = KalmanFilter.T(params, r, k, p)

            #initial state and its variance
            alpha = zeros((m,1))
            Q_0 = dot(inv(identity(m**2)-kron(T_mat,T_mat)),
                                dot(R_mat,R_mat.T).ravel('F'))
            Q_0 = Q_0.reshape(r,r,order='F')
            P = Q_0

            resids = empty((nobs,1), dtype=params.dtype)
            for i in xrange(int(nobs)):
                # Predict
                v_mat = y[i] - dot(Z_mat,alpha) # one-step forecast error
                resids[i] = v_mat
                F_mat = dot(dot(Z_mat, P), Z_mat.T)
                Finv = 1./F_mat # always scalar for univariate series
                K = dot(dot(dot(T_mat,P),Z_mat.T),Finv) # Kalman Gain Matrix
                # update state
                alpha = dot(T_mat, alpha) + dot(K,v_mat)
                L = T_mat - dot(K,Z_mat)
                P = dot(dot(T_mat, P), L.T) + dot(R_mat, R_mat.T)
        else:
            b,a = np.r_[1,-params[k:k+p]], np.r_[1,params[k+p:]]
            zi = np.zeros((max(p,q)))
            for i in range(p):
                zi[i] = sum(-b[:i+1][::-1] * y[:i+1])
            e = lfilter(b,a, y, zi=zi)
            resids = e[0][p:]
        return resids.squeeze()

    @cache_readonly
    def pvalues(self):
        # TODO: is this correct for ARMA?
        df_resid = self.nobs - (self.k+self.q+self.p)
        return t.sf(np.abs(self.t()), df_resid) * 2


if __name__ == "__main__":
    import numpy as np
    import scikits.statsmodels.api as sm

    # simulate arma process
    from scikits.statsmodels.tsa.arima_process import arma_generate_sample
    y = arma_generate_sample([1., -.75],[1.,.25], nsample=1000)
    arma = ARMA(y)
    res = arma.fit(trend='nc', order=(1,1))

    np.random.seed(12345)
    y_arma22 = arma_generate_sample([1.,-.85,.35],[1,.25,-.9], nsample=1000)
    arma22 = ARMA(y_arma22)
    res22 = arma22.fit(trend = 'nc', order=(2,2))

    # test CSS
    arma22_css = ARMA(y_arma22)
    res22css = arma22_css.fit(trend='nc', order=(2,2), method='css')


    data = sm.datasets.sunspots.load()
    ar = ARMA(data.endog)
    resar = ar.fit(trend='nc', order=(9,0))

    y_arma31 = arma_generate_sample([1,-.75,-.35,.25],[.1], nsample=1000)

    arma31css = ARMA(y_arma31)
    res31css = arma31css.fit(order=(3,1), method="css", trend="nc",
            transparams=True)

    y_arma13 = arma_generate_sample([1., -.75],[1,.25,-.5,.8], nsample=1000)
    arma13css = ARMA(y_arma13)
    res13css = arma13css.fit(order=(1,3), method='css', trend='nc')


# check css for p < q and q < p
    y_arma41 = arma_generate_sample([1., -.75, .35, .25, -.3],[1,-.35],
                    nsample=1000)
    arma41css = ARMA(y_arma41)
    res41css = arma41css.fit(order=(4,1), trend='nc', method='css')

    y_arma14 = arma_generate_sample([1, -.25], [1., -.75, .35, .25, -.3],
                    nsample=1000)
    arma14css = ARMA(y_arma14)
    res14css = arma14css.fit(order=(4,1), trend='nc', method='css')

<|MERGE_RESOLUTION|>--- conflicted
+++ resolved
@@ -4,17 +4,11 @@
 from scipy import optimize
 from numpy import dot, identity, kron, log, zeros, pi, exp, eye, abs, empty
 from numpy.linalg import inv, pinv
-<<<<<<< HEAD
-from scikits.statsmodels.tools import add_constant
-from scikits.statsmodels.model import (LikelihoodModel, LikelihoodModelResults,
-                                        GenericLikelihoodModel)
-from scikits.statsmodels.regression import yule_walker, GLS
-=======
+
 from scikits.statsmodels.tools.tools import add_constant
 from scikits.statsmodels.base.model import (LikelihoodModel,
         LikelihoodModelResults, GenericLikelihoodModel)
 from scikits.statsmodels.regression.linear_model import yule_walker, GLS
->>>>>>> dba9296d
 from tsatools import lagmat
 from var import AR
 from scikits.statsmodels.sandbox.regression.numdiff import approx_fprime, \
